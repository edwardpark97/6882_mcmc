import math
import numpy as np
import matplotlib.pyplot as plt
from pathos.multiprocessing import ProcessingPool as Pool
import process_bank
import process_freddie
import os

class MCMCSampler(object):
	def __init__(self, log_f, log_g, g_sample, x0, iterations):
		"""
			Initialize a Metropolis-Hastings sampler for a target distribution P

			log_f: the log of a target distribution (or function proportional to the target distribution) that we will use to calculate acceptance ratios
			g: the log of a function that samples from the marginal probability density that defines the transition probabilities P(x|y) between samples, returns p(x|y) when given inputs x, y
			g_sample: a function that takes in a state x and returns a randomly sampled state in P(*|x)
			x0: the starting sample 
			iterations: number of iterations to ruh MH for
		"""
		self.log_distribution_fn = log_f
		self.log_transition_probabilities = log_g
		self.get_transition_sample = g_sample
		self.state = x0
		self.iterations = iterations

		self.saved_states = [x0]

		self.step_count = 0

	def sample(self):
		raise NotImplementedError

	def calculate_acceptance_ratio(self, proposal_state):
		raise NotImplementedError

	def transition_step(self, candidate_state, acceptance_ratio):
		raise NotImplementedError

class MHSampler(MCMCSampler):
	def sample(self):
		for i in range(self.iterations):
			if i % 1000 == 0:
				print("iteration {}".format(i))
			candidate_state = self.get_transition_sample(self.state)
			acceptance = self.calculate_acceptance_ratio(candidate_state)
			new_state = self.transition_step(candidate_state, acceptance)
			self.saved_states.append(new_state)
			self.state = new_state

			self.step_count += 1

	def calculate_acceptance_ratio(self, proposal_state):
		log = self.log_distribution_fn(proposal_state) + self.log_transition_probabilities(self.state, proposal_state) - self.log_distribution_fn(self.state) - self.log_transition_probabilities(proposal_state, self.state)
		if log > 0:
			acceptance_ratio = 1
		elif log < -20:
			acceptance_ratio = 0
		else:
			acceptance_ratio = np.exp(log)
		# print(min(1, acceptance_ratio))
		return min(1, acceptance_ratio)

	def transition_step(self, candidate_state, acceptance_ratio):
		u = np.random.uniform()
		return self.state if u > acceptance_ratio else candidate_state

	def get_saved_states(self):
		return self.saved_states

class GibbsSampler(MHSampler):
	def calculate_acceptance_ratio(self, proposal_state):
		return 1.0

class ConsensusMHSampler(MCMCSampler):
	def __init__(self, log_f, log_g, g_sample, x0, iterations, shards=1, weights=[1]):
		super(ConsensusMHSampler, self).__init__(log_f, log_g, g_sample, x0, iterations)
		self.shards = shards
		self.weights = weights

		assert len(self.log_distribution_fn) == self.shards
		assert len(self.weights) == self.shards
		self.log_fn_dict = {} # for pickling purposes
		for i in range(self.shards):
			self.log_fn_dict[i] = self.log_distribution_fn[i]

		self.pool = Pool(processes=self.shards)

	def sample(self):
		for i in range(self.iterations):
			if i % 1000 == 0:
				print("iteration {}".format(i))
			map_results = []
			for j in range(self.shards):
				map_results.append(self.map_sample(j))
			new_state = self.reduce_sample(map_results)
			self.saved_states.append(new_state)
			self.state = new_state

			self.step_count += 1

	def map_sample(self, index):
		candidate_state = self.get_transition_sample(self.state)
		acceptance = self.calculate_acceptance_ratio(candidate_state, index)
		sample = self.transition_step(candidate_state, acceptance)

		return np.array(sample), index

	def reduce_sample(self, results):
		'''
			results is a list of (sample, weight) tuples
		'''

		th_g_num = 0
		th_g_den = 0
		for (sample, weight_ind) in results:
			th_g_num += sample * float(self.weights[weight_ind])
			th_g_den += float(self.weights[weight_ind])

		return th_g_num / th_g_den

	def calculate_acceptance_ratio(self, proposal_state, index=0):
		log_fn = self.log_fn_dict[index]
		log = log_fn(proposal_state) + self.log_transition_probabilities(self.state, proposal_state) - log_fn(self.state) - self.log_transition_probabilities(proposal_state, self.state)
		if log > 0:
			acceptance_ratio = 1
		elif log < -20:
			acceptance_ratio = 0
		else:
			acceptance_ratio = np.exp(log)
		return min(1, acceptance_ratio)

	def transition_step(self, candidate_state, acceptance_ratio):
		u = np.random.uniform()
		return self.state if u > acceptance_ratio else candidate_state

	def get_saved_states(self):
		return self.saved_states

def get_sample_variance(data):
	return np.linalg.norm(np.var(np.array(data), axis=0))

# using main MH on the bank data
def main(dataset, sampling_method):
	if dataset == "bank_small":
		# N=100000 takes 1-2 min
		proposal_variance, burnin, N = .001, 10000, 100000
		feature_array, output_vector = process_bank.create_arrays('bank-additional/bank-additional.csv')
	elif dataset == "bank_large":
		# N=20000 takes 1-2 min, N=4000000 takes ~5 hours
		proposal_variance, burnin, N = .0001, 1000, 20000
		feature_array, output_vector = process_bank.create_arrays('bank-additional/bank-additional-full.csv')
	elif dataset == "freddie_mac":
		# N=2000 takes about 7 min, N=100000 takes ~6 hours
		proposal_variance, burnin, N = 2e-6, 1000, 20000
		feature_array, output_vector = process_freddie.create_arrays()
	else:
		assert False

	num_features = feature_array.shape[1]
	prior_mean, prior_variance = np.zeros(num_features), 100
	x0 = np.zeros(num_features)

	def log_multivariate_gaussian_pdf(x, y, variance):
		# assuming the covariance matrix is identity * variance
		return (-0.5 * (x - y).T.dot(np.identity(num_features) / variance).dot(x - y)) - (num_features / 2) * np.log(2 * np.pi * variance)

	def log_f_distribution_fn(val):
		# calculated based on the formula in section 3.1 of the paper
		theta = feature_array.dot(val)
		p_data = np.where(output_vector, theta - np.log(1 + np.exp(theta)), - np.log(1 + np.exp(theta)))
		prior = log_multivariate_gaussian_pdf(prior_mean, val, prior_variance)
		return np.sum(p_data) + prior

	def log_g_transition_prob(data, given):
		return log_multivariate_gaussian_pdf(data, given, proposal_variance)

	def g_sample(val):
		return np.random.multivariate_normal(val, np.identity(num_features) * proposal_variance)

<<<<<<< HEAD
	num_points = feature_array.shape[0]
	split_indices = []
	for i in range(1, 4):
		split_indices.append(int(math.floor(0.25 * i * num_points)))
	split_feature_array = np.split(feature_array, split_indices)
	split_output_vector = np.split(output_vector, split_indices)

	log_fns = []
	weights = []
	for features, outputs in zip(split_feature_array, split_output_vector):
		def log_f_split_distribution_fn(val):
			theta = features.dot(val)
			p_data = np.where(outputs, theta - np.log(1 + np.exp(theta)), - np.log(1 + np.exp(theta)))
			prior = log_multivariate_gaussian_pdf(prior_mean, val, prior_variance)
			return np.sum(p_data) + prior * 0.25
		log_fns.append(log_f_split_distribution_fn)
		weights.append(get_sample_variance(features))

	sampler = ConsensusMHSampler(log_fns, log_g_transition_prob, g_sample, x0, N, shards=4, weights=weights)
	# sampler = MHSampler(log_f_distribution_fn, log_g_transition_prob, g_sample, x0, N)
	sampler.sample()
=======
	if sampling_method == "consensus":
		num_points = feature_array.shape[0]
		split_indices = []
		for i in range(1, 4):
			split_indices.append(int(math.floor(0.25 * i * num_points)))
		split_feature_array = np.split(feature_array, split_indices)
		split_output_vector = np.split(output_vector, split_indices)

		log_fns = []
		for features, outputs in zip(split_feature_array, split_output_vector):
			def log_f_split_distribution_fn(val):
				theta = features.dot(val)
				p_data = np.where(outputs, theta - np.log(1 + np.exp(theta)), - np.log(1 + np.exp(theta)))
				prior = log_multivariate_gaussian_pdf(prior_mean, val, prior_variance)
				return np.sum(p_data) + prior
			log_fns.append(log_f_split_distribution_fn)

		sampler = ConsensusMHSampler(log_fns, log_g_transition_prob, g_sample, x0, N, shards=4)
	elif sampling_method == "MH":
		sampler = MHSampler(log_f_distribution_fn, log_g_transition_prob, g_sample, x0, N)
	else:
		assert False
>>>>>>> 9788b125

	sampler.sample()
	samples = sampler.get_saved_states()
	samples = np.array(samples[burnin:])

	for i in range(num_features):
		plot_tracking(samples, i, "plots/{}".format(dataset), sampling_method)

def plot_tracking(samples, index, directory_path, sampling_method):
	plt.figure(1, figsize=(5, 10))

	plt.subplot(211)
	plt.title(r"PDF for Weight Parameter $\beta_{%s}$" % index)
	plt.hist(samples[:, index], 60, density=True)
	plt.xlabel("Value")
	plt.ylabel("Normalized Probability")

	plt.subplot(212)
	factor = int(math.ceil(len(samples) / 2000.)) # only plot 2000 points to make the plot look nicer
	subsamples = samples[::factor, index]
	plt.plot(subsamples, factor * np.arange(len(subsamples)), '.')
	plt.title(r"Distribution over Iterations of Weight Parameter $\beta_{%s}$" % index)
	plt.xlabel("Value")
	plt.ylabel("Sample Iteration")

	if not os.path.exists(directory_path):
		os.makedirs(directory_path)
<<<<<<< HEAD
	plt.savefig("%s/%s_consensus_4shards.png" % (directory_path, index), bbox_inches='tight')
=======
	plt.savefig("%s/%s_%s.png" % (directory_path, index, sampling_method), bbox_inches='tight')
>>>>>>> 9788b125
	plt.clf()

if __name__ == '__main__':
	main("freddie_mac", "MH")<|MERGE_RESOLUTION|>--- conflicted
+++ resolved
@@ -164,42 +164,12 @@
 		# assuming the covariance matrix is identity * variance
 		return (-0.5 * (x - y).T.dot(np.identity(num_features) / variance).dot(x - y)) - (num_features / 2) * np.log(2 * np.pi * variance)
 
-	def log_f_distribution_fn(val):
-		# calculated based on the formula in section 3.1 of the paper
-		theta = feature_array.dot(val)
-		p_data = np.where(output_vector, theta - np.log(1 + np.exp(theta)), - np.log(1 + np.exp(theta)))
-		prior = log_multivariate_gaussian_pdf(prior_mean, val, prior_variance)
-		return np.sum(p_data) + prior
-
 	def log_g_transition_prob(data, given):
 		return log_multivariate_gaussian_pdf(data, given, proposal_variance)
 
 	def g_sample(val):
 		return np.random.multivariate_normal(val, np.identity(num_features) * proposal_variance)
 
-<<<<<<< HEAD
-	num_points = feature_array.shape[0]
-	split_indices = []
-	for i in range(1, 4):
-		split_indices.append(int(math.floor(0.25 * i * num_points)))
-	split_feature_array = np.split(feature_array, split_indices)
-	split_output_vector = np.split(output_vector, split_indices)
-
-	log_fns = []
-	weights = []
-	for features, outputs in zip(split_feature_array, split_output_vector):
-		def log_f_split_distribution_fn(val):
-			theta = features.dot(val)
-			p_data = np.where(outputs, theta - np.log(1 + np.exp(theta)), - np.log(1 + np.exp(theta)))
-			prior = log_multivariate_gaussian_pdf(prior_mean, val, prior_variance)
-			return np.sum(p_data) + prior * 0.25
-		log_fns.append(log_f_split_distribution_fn)
-		weights.append(get_sample_variance(features))
-
-	sampler = ConsensusMHSampler(log_fns, log_g_transition_prob, g_sample, x0, N, shards=4, weights=weights)
-	# sampler = MHSampler(log_f_distribution_fn, log_g_transition_prob, g_sample, x0, N)
-	sampler.sample()
-=======
 	if sampling_method == "consensus":
 		num_points = feature_array.shape[0]
 		split_indices = []
@@ -209,6 +179,7 @@
 		split_output_vector = np.split(output_vector, split_indices)
 
 		log_fns = []
+		weights = []
 		for features, outputs in zip(split_feature_array, split_output_vector):
 			def log_f_split_distribution_fn(val):
 				theta = features.dot(val)
@@ -216,13 +187,19 @@
 				prior = log_multivariate_gaussian_pdf(prior_mean, val, prior_variance)
 				return np.sum(p_data) + prior
 			log_fns.append(log_f_split_distribution_fn)
+			weights.append(get_sample_variance(features))
 
 		sampler = ConsensusMHSampler(log_fns, log_g_transition_prob, g_sample, x0, N, shards=4)
 	elif sampling_method == "MH":
+		def log_f_distribution_fn(val):
+			# calculated based on the formula in section 3.1 of the paper
+			theta = feature_array.dot(val)
+			p_data = np.where(output_vector, theta - np.log(1 + np.exp(theta)), - np.log(1 + np.exp(theta)))
+			prior = log_multivariate_gaussian_pdf(prior_mean, val, prior_variance)
+			return np.sum(p_data) + prior
 		sampler = MHSampler(log_f_distribution_fn, log_g_transition_prob, g_sample, x0, N)
 	else:
 		assert False
->>>>>>> 9788b125
 
 	sampler.sample()
 	samples = sampler.get_saved_states()
@@ -250,11 +227,8 @@
 
 	if not os.path.exists(directory_path):
 		os.makedirs(directory_path)
-<<<<<<< HEAD
-	plt.savefig("%s/%s_consensus_4shards.png" % (directory_path, index), bbox_inches='tight')
-=======
+
 	plt.savefig("%s/%s_%s.png" % (directory_path, index, sampling_method), bbox_inches='tight')
->>>>>>> 9788b125
 	plt.clf()
 
 if __name__ == '__main__':
